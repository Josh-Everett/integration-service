--- conflicted
+++ resolved
@@ -388,11 +388,7 @@
 	allIntegrationPipelineRunsPassed := true
 	for _, integrationPipelineRun := range *integrationPipelineRuns {
 		integrationPipelineRun := integrationPipelineRun // G601
-<<<<<<< HEAD
-		pipelineRunOutcome, err := helpers.CalculateIntegrationPipelineRunOutcome(a.client, a.context, a.logger, &integrationPipelineRun)
-=======
 		pipelineRunOutcome, err := h.CalculateIntegrationPipelineRunOutcome(a.client, a.context, a.logger.Logger, &integrationPipelineRun)
->>>>>>> 88a4ba84
 		if err != nil {
 			a.logger.Error(err, "Failed to get Integration PipelineRun outcome")
 			return false, err
